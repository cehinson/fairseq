--- conflicted
+++ resolved
@@ -247,6 +247,8 @@
         if self.embed_positions is not None:
             x = embed + self.embed_positions(src_tokens)
         x = F.dropout(x, p=self.dropout, training=self.training)
+        # dropout entire embedding vectors from the source
+        x = F.dropout2d(x, p=self.src_dropout, training=self.training)
         return x, embed
 
     def forward(self, src_tokens, src_lengths, cls_input=None, return_all_hiddens=False):
@@ -269,22 +271,10 @@
                   hidden states of shape `(src_len, batch, embed_dim)`.
                   Only populated if *return_all_hiddens* is True.
         """
-<<<<<<< HEAD
-        # embed tokens and positions
-        x = self.embed_scale * self.embed_tokens(src_tokens)
-
-        if self.embed_positions is not None:
-            x += self.embed_positions(src_tokens)
-        x = F.dropout(x, p=self.dropout, training=self.training)
-=======
         if self.layer_wise_attention:
             return_all_hiddens = True
 
         x, encoder_embedding = self.forward_embedding(src_tokens)
->>>>>>> 4ac2c5f2
-
-        # dropout entire embedding vectors from the source
-        x = F.dropout2d(x, p=self.src_dropout, training=self.training)
 
         # B x T x C -> T x B x C
         x = x.transpose(0, 1)
