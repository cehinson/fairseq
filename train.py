#!/usr/bin/env python3 -u
# Copyright (c) 2017-present, Facebook, Inc.
# All rights reserved.
#
# This source code is licensed under the license found in the LICENSE file in
# the root directory of this source tree. An additional grant of patent rights
# can be found in the PATENTS file in the same directory.
"""
Train a new model on one or across multiple GPUs.
"""

import collections
import itertools
import math
import os
import random

import torch

from fairseq import checkpoint_utils, distributed_utils, options, progress_bar, tasks, utils
from fairseq.data import iterators
from fairseq.trainer import Trainer
from fairseq.meters import AverageMeter, StopwatchMeter


def main(args):
    utils.import_user_module(args)

    assert args.max_tokens is not None or args.max_sentences is not None, \
        'Must specify batch size either with --max-tokens or --max-sentences'

    # Initialize CUDA and distributed training
    if torch.cuda.is_available() and not args.cpu:
        torch.cuda.set_device(args.device_id)
    torch.manual_seed(args.seed)
    if init_distributed:
        args.distributed_rank = distributed_utils.distributed_init(args)

    # Print args
    print(args)

    # Setup task, e.g., translation, language modeling, etc.
    task = tasks.setup_task(args)

    # Load dataset splits
    load_dataset_splits(args, task)

    # Build model and criterion
    model = task.build_model(args)
    criterion = task.build_criterion(args)
    print(model)
    print('| model {}, criterion {}'.format(args.arch, criterion.__class__.__name__))
    print('| num. model params: {} (num. trained: {})'.format(
        sum(p.numel() for p in model.parameters()),
        sum(p.numel() for p in model.parameters() if p.requires_grad),
    ))

    # Make a dummy batch to (i) warm the caching allocator and (ii) as a
    # placeholder DistributedDataParallel when there's an uneven number of
    # batches per worker.
    max_positions = utils.resolve_max_positions(
        task.max_positions(),
        model.max_positions(),
    )
    dummy_batch = task.dataset(args.train_subset).get_dummy_batch(args.max_tokens, max_positions)
    oom_batch = task.dataset(args.train_subset).get_dummy_batch(1, max_positions)

    # Build trainer
    trainer = Trainer(args, task, model, criterion, dummy_batch, oom_batch)
    print('| training on {} GPUs'.format(args.distributed_world_size))
    print('| max tokens per GPU = {} and max sentences per GPU = {}'.format(
        args.max_tokens,
        args.max_sentences,
    ))

    # Initialize dataloader
    epoch_itr = task.get_batch_iterator(
        dataset=task.dataset(args.train_subset),
        max_tokens=args.max_tokens,
        max_sentences=args.max_sentences,
        max_positions=max_positions,
        ignore_invalid_inputs=True,
        required_batch_size_multiple=args.required_batch_size_multiple,
        seed=args.seed,
        num_shards=args.distributed_world_size,
        shard_id=args.distributed_rank,
        num_workers=args.num_workers,
    )

    # Load the latest checkpoint if one is available
    if not load_checkpoint(args, trainer, epoch_itr):
        trainer.dummy_train_step([dummy_batch])

    # Train until the learning rate gets too small
    max_epoch = args.max_epoch or math.inf
    max_update = args.max_update or math.inf
    lr = trainer.get_lr()
    train_meter = StopwatchMeter()
    train_meter.start()
    valid_losses = [None]
    valid_subsets = args.valid_subset.split(',')
    while lr > args.min_lr and epoch_itr.epoch < max_epoch and trainer.get_num_updates() < max_update:
        # train for one epoch
        train(args, trainer, task, epoch_itr)

        if epoch_itr.epoch % args.validate_interval == 0:
            valid_losses = validate(args, trainer, task, epoch_itr, valid_subsets)

        # only use first validation loss to update the learning rate
        lr = trainer.lr_step(epoch_itr.epoch, valid_losses[0])

        # save checkpoint
        if epoch_itr.epoch % args.save_interval == 0:
            save_checkpoint(args, trainer, epoch_itr, valid_losses[0])
    train_meter.stop()
    print('| done training in {:.1f} seconds'.format(train_meter.sum))


def train(args, trainer, task, epoch_itr):
    """Train the model for one epoch."""
    # Update parameters every N batches
    update_freq = args.update_freq[epoch_itr.epoch - 1] \
            if epoch_itr.epoch <= len(args.update_freq) else args.update_freq[-1]

    # Initialize data iterator
    itr = epoch_itr.next_epoch_itr(
        fix_batches_to_gpus=args.fix_batches_to_gpus,
        shuffle=(epoch_itr.epoch >= args.curriculum),
    )
    itr = iterators.GroupedIterator(itr, update_freq)
    progress = progress_bar.build_progress_bar(
        args, itr, epoch_itr.epoch, no_progress_bar='simple',
    )

    extra_meters = collections.defaultdict(lambda: AverageMeter())
    valid_subsets = args.valid_subset.split(',')
    max_update = args.max_update or math.inf
    for i, samples in enumerate(progress, start=epoch_itr.iterations_in_epoch):
        log_output = trainer.train_step(samples)
        if log_output is None:
            continue

        # log mid-epoch stats
        stats = get_training_stats(trainer)
        for k, v in log_output.items():
            if k in ['loss', 'nll_loss', 'ntokens', 'nsentences', 'sample_size']:
                continue  # these are already logged above
            if 'loss' in k:
                extra_meters[k].update(v, log_output['sample_size'])
            else:
                extra_meters[k].update(v)
            stats[k] = extra_meters[k].avg
        progress.log(stats, tag='train', step=stats['num_updates'])

        # ignore the first mini-batch in words-per-second calculation
        if i == 0:
            trainer.get_meter('wps').reset()

        num_updates = trainer.get_num_updates()
        if args.save_interval_updates > 0 and num_updates % args.save_interval_updates == 0 and num_updates > 0:
            valid_losses = validate(args, trainer, task, epoch_itr, valid_subsets)
            save_checkpoint(args, trainer, epoch_itr, valid_losses[0])

        if num_updates >= max_update:
            break

    # log end-of-epoch stats
    stats = get_training_stats(trainer)
    for k, meter in extra_meters.items():
        stats[k] = meter.avg
    progress.print(stats, tag='train', step=stats['num_updates'])

    # reset training meters
    for k in [
        'train_loss', 'train_nll_loss', 'wps', 'ups', 'wpb', 'bsz', 'gnorm', 'clip',
    ]:
        meter = trainer.get_meter(k)
        if meter is not None:
            meter.reset()


def get_training_stats(trainer):
    stats = collections.OrderedDict()
    stats['loss'] = trainer.get_meter('train_loss')
    if trainer.get_meter('train_nll_loss').count > 0:
        nll_loss = trainer.get_meter('train_nll_loss')
        stats['nll_loss'] = nll_loss
    else:
        nll_loss = trainer.get_meter('train_loss')
    stats['ppl'] = get_perplexity(nll_loss.avg)
    stats['wps'] = trainer.get_meter('wps')
    stats['ups'] = trainer.get_meter('ups')
    stats['wpb'] = trainer.get_meter('wpb')
    stats['bsz'] = trainer.get_meter('bsz')
    stats['num_updates'] = trainer.get_num_updates()
    stats['lr'] = trainer.get_lr()
    stats['gnorm'] = trainer.get_meter('gnorm')
    stats['clip'] = trainer.get_meter('clip')
    stats['oom'] = trainer.get_meter('oom')
    if trainer.get_meter('loss_scale') is not None:
        stats['loss_scale'] = trainer.get_meter('loss_scale')
    stats['wall'] = round(trainer.get_meter('wall').elapsed_time)
    stats['train_wall'] = trainer.get_meter('train_wall')
    return stats


def validate(args, trainer, task, epoch_itr, subsets):
    """Evaluate the model on the validation set(s) and return the losses."""
    valid_losses = []
    for subset in subsets:
        # Initialize data iterator
        itr = task.get_batch_iterator(
            dataset=task.dataset(subset),
            max_tokens=args.max_tokens,
            max_sentences=args.max_sentences_valid,
            max_positions=utils.resolve_max_positions(
                task.max_positions(),
                trainer.get_model().max_positions(),
            ),
            ignore_invalid_inputs=args.skip_invalid_size_inputs_valid_test,
            required_batch_size_multiple=args.required_batch_size_multiple,
            seed=args.seed,
            num_shards=args.distributed_world_size,
            shard_id=args.distributed_rank,
            num_workers=args.num_workers,
        ).next_epoch_itr(shuffle=False)
        progress = progress_bar.build_progress_bar(
            args, itr, epoch_itr.epoch,
            prefix='valid on \'{}\' subset'.format(subset),
            no_progress_bar='simple'
        )

        # reset validation loss meters
        for k in ['valid_loss', 'valid_nll_loss']:
            meter = trainer.get_meter(k)
            if meter is not None:
                meter.reset()
        extra_meters = collections.defaultdict(lambda: AverageMeter())

        for sample in progress:
            log_output = trainer.valid_step(sample)

            for k, v in log_output.items():
                if k in ['loss', 'nll_loss', 'ntokens', 'nsentences', 'sample_size']:
                    continue
                extra_meters[k].update(v)

        # log validation stats
        stats = get_valid_stats(trainer)
        for k, meter in extra_meters.items():
            stats[k] = meter.avg
        progress.print(stats, tag=subset, step=trainer.get_num_updates())

        valid_losses.append(stats['loss'].avg)
    return valid_losses


def get_valid_stats(trainer):
    stats = collections.OrderedDict()
    stats['loss'] = trainer.get_meter('valid_loss')
    if trainer.get_meter('valid_nll_loss').count > 0:
        nll_loss = trainer.get_meter('valid_nll_loss')
        stats['nll_loss'] = nll_loss
    else:
        nll_loss = stats['loss']
    stats['ppl'] = get_perplexity(nll_loss.avg)
    stats['num_updates'] = trainer.get_num_updates()
    if hasattr(save_checkpoint, 'best'):
        stats['best_loss'] = min(save_checkpoint.best, stats['loss'].avg)
    return stats


def get_perplexity(loss):
    try:
        return '{:.2f}'.format(math.pow(2, loss))
    except OverflowError:
        return float('inf')


def save_checkpoint(args, trainer, epoch_itr, val_loss):
    if args.no_save or not distributed_utils.is_master(args):
        return

    write_timer = StopwatchMeter()
    write_timer.start()

    epoch = epoch_itr.epoch
    end_of_epoch = epoch_itr.end_of_epoch()
    updates = trainer.get_num_updates()

    checkpoint_conds = collections.OrderedDict()
    checkpoint_conds['checkpoint{}.pt'.format(epoch)] = (
            end_of_epoch and not args.no_epoch_checkpoints and
            epoch % args.save_interval == 0
    )
    checkpoint_conds['checkpoint_{}_{}.pt'.format(epoch, updates)] = (
            not end_of_epoch and args.save_interval_updates > 0 and
            updates % args.save_interval_updates == 0
    )
    checkpoint_conds['checkpoint_best.pt'] = (
            val_loss is not None and
            (not hasattr(save_checkpoint, 'best') or val_loss < save_checkpoint.best)
    )
    checkpoint_conds['checkpoint_last.pt'] = True  # keep this last so that it's a symlink

    prev_best = getattr(save_checkpoint, 'best', val_loss)
    if val_loss is not None:
        save_checkpoint.best = min(val_loss, prev_best)
    extra_state = {
        'train_iterator': epoch_itr.state_dict(),
        'val_loss': val_loss,
    }
    if hasattr(save_checkpoint, 'best'):
        extra_state.update({'best': save_checkpoint.best})

    checkpoints = [os.path.join(args.save_dir, fn) for fn, cond in checkpoint_conds.items() if cond]
    if len(checkpoints) > 0:
        for cp in checkpoints:
            trainer.save_checkpoint(cp, extra_state)

        write_timer.stop()
        print('| saved checkpoint {} (epoch {} @ {} updates) (writing took {} seconds)'.format(
            checkpoints[0], epoch, updates, write_timer.sum))

    if not end_of_epoch and args.keep_interval_updates > 0:
        # remove old checkpoints; checkpoints are sorted in descending order
        checkpoints = checkpoint_utils.checkpoint_paths(
            args.save_dir, pattern=r'checkpoint_\d+_(\d+)\.pt',
        )
        for old_chk in checkpoints[args.keep_interval_updates:]:
            if os.path.lexists(old_chk):
                os.remove(old_chk)

    if args.keep_last_epochs > 0:
        # remove old epoch checkpoints; checkpoints are sorted in descending order
        checkpoints = checkpoint_utils.checkpoint_paths(
            args.save_dir, pattern=r'checkpoint(\d+)\.pt',
        )
        for old_chk in checkpoints[args.keep_last_epochs:]:
            if os.path.lexists(old_chk):
                os.remove(old_chk)


def load_checkpoint(args, trainer, epoch_itr):
    """Load a checkpoint and replay dataloader to match."""

    # Only rank 0 should attempt to create the required dir
    if args.distributed_rank == 0:
        os.makedirs(args.save_dir, exist_ok=True)

    if os.path.isabs(args.restore_file):
        checkpoint_path = args.restore_file
    else:
        checkpoint_path = os.path.join(args.save_dir, args.restore_file)
    if os.path.isfile(checkpoint_path):
        extra_state = trainer.load_checkpoint(checkpoint_path, args.reset_optimizer, args.reset_lr_scheduler,
                                              eval(args.optimizer_overrides))
        if extra_state is not None:
            # replay train iterator to match checkpoint
            epoch_itr.load_state_dict(extra_state['train_iterator'])

            print('| loaded checkpoint {} (epoch {} @ {} updates)'.format(
                checkpoint_path, epoch_itr.epoch, trainer.get_num_updates()))

            trainer.lr_step(epoch_itr.epoch)
            trainer.lr_step_update(trainer.get_num_updates())
            if 'best' in extra_state and not args.reset_optimizer:
                save_checkpoint.best = extra_state['best']
        return True
    else:
        print('| no existing checkpoint found {}'.format(checkpoint_path))
    return False


def load_dataset_splits(args, task):
    task.load_dataset(args.train_subset, combine=True)
    for split in args.valid_subset.split(','):
        for k in itertools.count():
            split_k = split + (str(k) if k > 0 else '')
            try:
                task.load_dataset(split_k, combine=False)
            except FileNotFoundError as e:
                if k > 0:
                    break
                raise e


def distributed_main(i, args, start_rank=0):
    args.device_id = i
    if args.distributed_rank is None:  # torch.multiprocessing.spawn
<<<<<<< HEAD
        args.distributed_rank = start_rank + i
    main(args, init_distributed=True)
=======
        args.distributed_rank = i
    main(args)
>>>>>>> 7a5996fd


def cli_main():
    parser = options.get_training_parser()
    args = options.parse_args_and_arch(parser)

    if args.distributed_init_method is None:
        distributed_utils.infer_init_method(args)

    if args.distributed_init_method is not None:
        # distributed training
        if torch.cuda.device_count() > 1 and not args.distributed_no_spawn:
            start_rank = args.distributed_rank
            args.distributed_rank = None  # assign automatically
            torch.multiprocessing.spawn(
                fn=distributed_main,
                args=(args, start_rank),
                nprocs=torch.cuda.device_count(),
            )
        else:
            distributed_main(args.device_id, args)
    elif args.distributed_world_size > 1:
        # fallback for single node with multiple GPUs
        assert args.distributed_world_size <= torch.cuda.device_count()
        port = random.randint(10000, 20000)
        args.distributed_init_method = 'tcp://localhost:{port}'.format(port=port)
        args.distributed_rank = None  # set based on device id
        if max(args.update_freq) > 1 and args.ddp_backend != 'no_c10d':
            print('| NOTE: you may get better performance with: --ddp-backend=no_c10d')
        torch.multiprocessing.spawn(
            fn=distributed_main,
            args=(args, ),
            nprocs=args.distributed_world_size,
        )
    else:
        # single GPU training
        main(args)


if __name__ == '__main__':
    cli_main()<|MERGE_RESOLUTION|>--- conflicted
+++ resolved
@@ -388,13 +388,8 @@
 def distributed_main(i, args, start_rank=0):
     args.device_id = i
     if args.distributed_rank is None:  # torch.multiprocessing.spawn
-<<<<<<< HEAD
         args.distributed_rank = start_rank + i
     main(args, init_distributed=True)
-=======
-        args.distributed_rank = i
-    main(args)
->>>>>>> 7a5996fd
 
 
 def cli_main():
